--- conflicted
+++ resolved
@@ -8,14 +8,9 @@
 [dependencies]
 byteorder = "1.4.3"
 bytes = "1.4.0"
-<<<<<<< HEAD
 enumflags2 = {version = "0.7.7", features = ["serde"]}
 mio = { version = "0.8.6", features = ["os-poll", "net"]}
-=======
-enumflags2 = {version = "0.7.5", features = ["serde"]}
-mio = { version = "0.8.8", features = ["os-poll", "net"]}
-mio_channel = { git = "https://github.com/oh-jinsu/mio-channel", rev = "044d00d833d4c363c550ac5612ac8184b40c8602"}
->>>>>>> 4046cb95
+
 rand = "0.8.5"
 serde = "1.0.163"
 socket2 = "0.4.7"
