--- conflicted
+++ resolved
@@ -39,11 +39,8 @@
 chrono = { version = "0.4", optional = true }
 thiserror = "1.0"
 serde_repr = "0.1.18"
-<<<<<<< HEAD
+awkernel_sync = { git = "https://github.com/tier4/awkernel_sync.git" }
 md5 = { version = "0.7.0", default-features = false }
-=======
-awkernel_sync = { git = "https://github.com/tier4/awkernel_sync.git" }
->>>>>>> fa7e0081
 
 [dev-dependencies]
 clap = { version = "4.5", features = ["derive"] }
