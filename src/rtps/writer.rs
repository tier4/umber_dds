--- conflicted
+++ resolved
@@ -246,28 +246,6 @@
                         addr[15],
                         port
                     );
-<<<<<<< HEAD
-                    if change_for_reader._is_relevant {
-                        if let Some(aa_change) = self
-                            .writer_cache
-                            .read()
-                            .get_change(self.guid, change_for_reader.seq_num)
-                        {
-                            // build RTPS Message
-                            let mut message_builder = MessageBuilder::new();
-                            let time_stamp = Timestamp::now();
-                            message_builder.info_ts(Endianness::LittleEndian, time_stamp);
-                            message_builder.data(
-                                Endianness::LittleEndian,
-                                self.guid.entity_id,
-                                reader_proxy.remote_reader_guid.entity_id,
-                                aa_change,
-                            );
-                            let message = message_builder.build(self_guid_prefix);
-                            let message_buf = message
-                                .write_to_vec_with_ctx(self.endianness)
-                                .expect("couldn't serialize message");
-=======
                     self.sender.send_to_multicast(
                         &message_buf,
                         Ipv4Addr::new(addr[12], addr[13], addr[14], addr[15]),
@@ -277,7 +255,6 @@
             }
         }
     }
->>>>>>> fc282b23
 
     fn handle_write_data_cmd(&mut self, serialized_payload: Option<SerializedPayload>) {
         // this is new_change
@@ -308,7 +285,6 @@
                     if let Some(aa_change) = self
                         .writer_cache
                         .read()
-                        .expect("couldn't read writer_cache")
                         .get_change(self.guid, change_for_reader.seq_num)
                     {
                         // build RTPS Message
