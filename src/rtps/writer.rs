--- conflicted
+++ resolved
@@ -201,56 +201,12 @@
 
     pub fn handle_writer_cmd(&mut self) {
         while let Ok(cmd) = self.writer_command_receiver.try_recv() {
-<<<<<<< HEAD
             match cmd {
                 WriterCmd::WriteData(sp) => self.handle_write_data_cmd(sp),
                 WriterCmd::AssertLiveliness((k, d)) => self.handle_assert_liveliness_cmd(k, d),
             }
         }
     }
-=======
-            // this is new_change
-            self.last_change_sequence_number += SequenceNumber(1);
-            let a_change = CacheChange::new(
-                ChangeKind::Alive,
-                self.guid,
-                self.last_change_sequence_number,
-                cmd.serialized_payload,
-                InstantHandle {},
-            );
-            // register a_change to writer HistoryCache
-            self.add_change_to_hc(a_change.clone());
-            let self_guid_prefix = self.guid_prefix();
-            self.print_self_info();
-            for reader_proxy in self.matched_readers.values_mut() {
-                while let Some(change_for_reader) = reader_proxy.next_unsent_change() {
-                    reader_proxy.update_cache_state(
-                        change_for_reader.seq_num,
-                        change_for_reader._is_relevant,
-                        ChangeForReaderStatusKind::Underway,
-                    );
-                    if change_for_reader._is_relevant {
-                        if let Some(aa_change) = self
-                            .writer_cache
-                            .read()
-                            .expect("couldn't read writer_cache")
-                            .get_change(change_for_reader.seq_num)
-                        {
-                            // build RTPS Message
-                            let mut message_builder = MessageBuilder::new();
-                            let time_stamp = Timestamp::now();
-                            message_builder.info_ts(Endianness::LittleEndian, time_stamp);
-                            message_builder.data(
-                                Endianness::LittleEndian,
-                                self.guid.entity_id,
-                                reader_proxy.remote_reader_guid.entity_id,
-                                aa_change,
-                            );
-                            let message = message_builder.build(self_guid_prefix);
-                            let message_buf = message
-                                .write_to_vec_with_ctx(self.endianness)
-                                .expect("couldn't serialize message");
->>>>>>> 74863819
 
     fn handle_assert_liveliness_cmd(&mut self, kind: ParticipantMessageKind, data: Vec<u8>) {
         let data = ParticipantMessageData::new(self.guid, kind, data);
@@ -304,10 +260,10 @@
             while let Some(change_for_reader) = reader_proxy.next_unsent_change() {
                 reader_proxy.update_cache_state(
                     change_for_reader.seq_num,
-                    change_for_reader.is_relevant,
+                    change_for_reader._is_relevant,
                     ChangeForReaderStatusKind::Underway,
                 );
-                if change_for_reader.is_relevant {
+                if change_for_reader._is_relevant {
                     if let Some(aa_change) = self
                         .writer_cache
                         .read()
