<<<<<<< HEAD
use crate::dds::{qos::policy::ReliabilityQosKind, Topic};
use crate::discovery::structure::data::{
    DiscoveredWriterData, ParticipantMessageData, ParticipantMessageKind,
};
=======
use crate::dds::{
    qos::{policy::ReliabilityQosKind, DataReadedrQosPolicies, DataWriterQosPolicies},
    Topic,
};
use crate::discovery::structure::data::DiscoveredWriterData;
>>>>>>> 6e6d25ff
use crate::message::{
    message_builder::MessageBuilder,
    submessage::element::{
        AckNack, Count, Locator, RepresentationIdentifier, SequenceNumber, SequenceNumberSet,
        SerializedPayload, Timestamp,
    },
};
use crate::network::udp_sender::UdpSender;
use crate::rtps::cache::{
    CacheChange, ChangeForReaderStatusKind, ChangeKind, HistoryCache, InstantHandle,
};
use crate::rtps::reader_locator::ReaderLocator;
use crate::structure::{Duration, EntityId, RTPSEntity, ReaderProxy, TopicKind, WriterProxy, GUID};
use alloc::collections::BTreeMap;
use alloc::rc::Rc;
use alloc::sync::Arc;
use colored::*;
use core::net::Ipv4Addr;
use core::time::Duration as CoreDuration;
use mio_extras::channel as mio_channel;
use mio_v06::Token;
use speedy::{Endianness, Writable};
use std::sync::RwLock;

/// RTPS StatefulWriter
pub struct Writer {
    // Entity
    guid: GUID,
    // Endpoint
    _topic_kind: TopicKind,
    reliability_level: ReliabilityQosKind,
    unicast_locator_list: Vec<Locator>,
    multicast_locator_list: Vec<Locator>,
    // Writer
    push_mode: bool,
    heartbeat_period: Duration,
    nack_response_delay: Duration,
    _nack_suppression_duration: Duration,
    last_change_sequence_number: SequenceNumber,
    writer_cache: Arc<RwLock<HistoryCache>>,
    data_max_size_serialized: i32,
    // StatelessWriter
    reader_locators: Vec<ReaderLocator>,
    // StatefulWriter
    matched_readers: BTreeMap<GUID, ReaderProxy>,
    // This implementation spesific
    topic: Topic,
    qos: DataWriterQosPolicies,
    endianness: Endianness,
    pub writer_command_receiver: mio_channel::Receiver<WriterCmd>,
    writer_state_notifier: mio_channel::Sender<DataWriterStatusChanged>,
    set_writer_nack_sender: mio_channel::Sender<(EntityId, GUID)>,
    sender: Rc<UdpSender>,
    hb_counter: Count,
    an_state: AckNackState,
}

#[derive(PartialEq, Eq)]
enum AckNackState {
    Waiting,
    Repairing,
    MutsRepair,
}

#[allow(dead_code)]
impl Writer {
    pub fn new(
        wi: WriterIngredients,
        sender: Rc<UdpSender>,
        set_writer_nack_sender: mio_channel::Sender<(EntityId, GUID)>,
    ) -> Self {
        Self {
            guid: wi.guid,
            _topic_kind: wi.topic_kind,
            reliability_level: wi.reliability_level,
            unicast_locator_list: wi.unicast_locator_list,
            multicast_locator_list: wi.multicast_locator_list,
            push_mode: wi.push_mode,
            heartbeat_period: wi.heartbeat_period,
            nack_response_delay: wi.nack_response_delay,
            _nack_suppression_duration: wi.nack_suppression_duration,
            last_change_sequence_number: SequenceNumber(0),
            writer_cache: Arc::new(RwLock::new(HistoryCache::new())),
            data_max_size_serialized: wi.data_max_size_serialized,
            reader_locators: Vec::new(),
            matched_readers: BTreeMap::new(),
            topic: wi.topic,
            qos: wi.qos,
            endianness: Endianness::LittleEndian,
            writer_command_receiver: wi.writer_command_receiver,
            writer_state_notifier: wi.writer_state_notifier,
            set_writer_nack_sender,
            sender,
            hb_counter: 0,
            an_state: AckNackState::Waiting,
        }
    }

    pub fn sedp_data(&self) -> DiscoveredWriterData {
        let proxy = WriterProxy::new(
            self.guid,
            self.unicast_locator_list.clone(),
            self.multicast_locator_list.clone(),
            self.data_max_size_serialized,
            self.qos.clone(),
            Arc::new(RwLock::new(HistoryCache::new())),
        );
        let pub_data = self.topic.pub_builtin_topic_data();
        DiscoveredWriterData::new(proxy, pub_data)
    }

    pub fn new_change(
        &mut self,
        kind: ChangeKind,
        data: Option<SerializedPayload>,
        handle: InstantHandle,
    ) -> CacheChange {
        // Writer
        self.last_change_sequence_number += SequenceNumber(1);
        CacheChange::new(
            kind,
            self.guid,
            self.last_change_sequence_number,
            data,
            handle,
        )
    }

    pub fn is_reliable(&self) -> bool {
        match self.reliability_level {
            ReliabilityQosKind::Reliable => true,
            ReliabilityQosKind::BestEffort => false,
        }
    }

    pub fn reader_locator_add(&mut self, locator: ReaderLocator) {
        // StatelessWriter
        self.reader_locators.push(locator)
    }

    pub fn reader_locator_remove(&mut self, locator: ReaderLocator) {
        // StatelessWriter
        if let Some(loc_pos) = self.reader_locators.iter().position(|rl| *rl == locator) {
            self.reader_locators.remove(loc_pos);
        }
    }

    pub fn unsent_changes_reset(&mut self) {
        // StatelessWriter
        for rl in &mut self.reader_locators {
            rl.unsent_changes = self
                .writer_cache
                .read()
                .expect("couldn't read writer_cache")
                .changes
                .values()
                .cloned()
                .collect();
        }
    }

    pub fn entity_token(&self) -> Token {
        self.entity_id().as_token()
    }

    fn print_self_info(&self) {
        if cfg!(debug_assertions) {
            eprintln!("<{}>: Writer info", "Writer: Info".green(),);
            eprintln!("\tguid: {:?}", self.guid);
            eprintln!("\tunicast locators");
            for loc in &self.unicast_locator_list {
                eprintln!("\t\t{:?}", loc)
            }
            eprintln!("\tmulticast locators");
            for loc in &self.multicast_locator_list {
                eprintln!("\t\t{:?}", loc)
            }
            eprintln!("\tmatched readers");
            for (eid, reader) in self.matched_readers.iter() {
                eprintln!("\t\treader guid: {:?}", eid);
                eprintln!("\t\tunicast locators");
                for loc in &reader.unicast_locator_list {
                    eprintln!("\t\t\t{:?}", loc)
                }
                eprintln!("\t\tmulticast locators");
                for loc in &reader.multicast_locator_list {
                    eprintln!("\t\t\t{:?}", loc)
                }
            }
        }
    }

    pub fn handle_writer_cmd(&mut self) {
        while let Ok(cmd) = self.writer_command_receiver.try_recv() {
            match cmd {
                WriterCmd::WriteData(sp) => self.handle_write_data_cmd(sp),
                WriterCmd::AssertLiveliness((k, d)) => self.handle_assert_liveliness_cmd(k, d),
            }
        }
    }

    fn handle_assert_liveliness_cmd(&mut self, kind: ParticipantMessageKind, data: Vec<u8>) {
        let data = ParticipantMessageData::new(self.guid, kind, data);
        let serialized_payload =
            SerializedPayload::new_from_cdr_data(data, RepresentationIdentifier::PL_CDR_LE);
        let a_change = CacheChange::new(
            ChangeKind::Alive,
            self.guid,
            SequenceNumber(1), // TODO: what should I set?
            // analyzing the packet capture, it appeared that CycloneDDS fixed this value to 1.
            Some(serialized_payload),
            InstantHandle {},
        );
        // build RTPS Message
        let mut message_builder = MessageBuilder::new();
        let time_stamp = Timestamp::now();
        message_builder.info_ts(Endianness::LittleEndian, time_stamp);
        message_builder.data(
            Endianness::LittleEndian,
            EntityId::P2P_BUILTIN_PARTICIPANT_MESSAGE_WRITER,
            EntityId::UNKNOW,
            a_change,
        );
        let message = message_builder.build(self.guid_prefix());
        let message_buf = message
            .write_to_vec_with_ctx(self.endianness)
            .expect("couldn't serialize message");
        // send message_buf to multicast
        todo!();
    }

    fn handle_write_data_cmd(&mut self, serialized_payload: Option<SerializedPayload>) {
        // this is new_change
        self.last_change_sequence_number += SequenceNumber(1);
        let a_change = CacheChange::new(
            ChangeKind::Alive,
            self.guid,
            self.last_change_sequence_number,
            serialized_payload,
            InstantHandle {},
        );
        // register a_change to writer HistoryCache
        self.add_change_to_hc(a_change.clone());
        let self_guid_prefix = self.guid_prefix();
        self.print_self_info();
        for reader_proxy in self.matched_readers.values_mut() {
            while let Some(change_for_reader) = reader_proxy.next_unsent_change() {
                reader_proxy.update_cache_state(
                    change_for_reader.seq_num,
                    change_for_reader.is_relevant,
                    ChangeForReaderStatusKind::Underway,
                );
                if change_for_reader.is_relevant {
                    if let Some(aa_change) = self
                        .writer_cache
                        .read()
                        .expect("couldn't read writer_cache")
                        .get_change(change_for_reader.seq_num)
                    {
                        // build RTPS Message
                        let mut message_builder = MessageBuilder::new();
                        let time_stamp = Timestamp::now();
                        message_builder.info_ts(Endianness::LittleEndian, time_stamp);
                        message_builder.data(
                            Endianness::LittleEndian,
                            self.guid.entity_id,
                            reader_proxy.remote_reader_guid.entity_id,
                            aa_change,
                        );
                        let message = message_builder.build(self_guid_prefix);
                        let message_buf = message
                            .write_to_vec_with_ctx(self.endianness)
                            .expect("couldn't serialize message");

                        // TODO:
                        // unicastとmulticastの両方に送信する必要はないから、状況によって切り替えるようにする。
                        for uni_loc in &reader_proxy.unicast_locator_list {
                            if uni_loc.kind == Locator::KIND_UDPV4 {
                                let port = uni_loc.port;
                                let addr = uni_loc.address;
                                eprintln!(
                                    "<{}>: send data message to {}.{}.{}.{}:{}",
                                    "Writer: Info".green(),
                                    addr[12],
                                    addr[13],
                                    addr[14],
                                    addr[15],
                                    port
                                );
                                self.sender.send_to_unicast(
                                    &message_buf,
                                    Ipv4Addr::new(addr[12], addr[13], addr[14], addr[15]),
                                    port as u16,
                                );
                            }
                        }
                        for mul_loc in &reader_proxy.multicast_locator_list {
                            if mul_loc.kind == Locator::KIND_UDPV4 {
                                let port = mul_loc.port;
                                let addr = mul_loc.address;
                                eprintln!(
                                    "<{}>: send data message to {}.{}.{}.{}:{}",
                                    "Writer: Info".green(),
                                    addr[12],
                                    addr[13],
                                    addr[14],
                                    addr[15],
                                    port
                                );
                                self.sender.send_to_multicast(
                                    &message_buf,
                                    Ipv4Addr::new(addr[12], addr[13], addr[14], addr[15]),
                                    port as u16,
                                );
                            }
                        }
                    } else {
                        unreachable!();
                    }
                } else {
                    // build RTPS Message
                    let mut message_builder = MessageBuilder::new();
                    // let time_stamp = Timestamp::now();
                    // message_builder.info_ts(Endianness::LittleEndian, time_stamp);
                    let gap_start = change_for_reader.seq_num;
                    message_builder.gap(
                        Endianness::LittleEndian,
                        self.guid.entity_id,
                        reader_proxy.remote_reader_guid.entity_id,
                        gap_start,
                        SequenceNumberSet::from_vec(gap_start + SequenceNumber(1), vec![]),
                    );
                    let message = message_builder.build(self_guid_prefix);
                    let message_buf = message
                        .write_to_vec_with_ctx(self.endianness)
                        .expect("couldn't serialize message");
                    // TODO:
                    // unicastとmulticastの両方に送信する必要はないから、状況によって切り替えるようにする。
                    for uni_loc in &reader_proxy.unicast_locator_list {
                        if uni_loc.kind == Locator::KIND_UDPV4 {
                            let port = uni_loc.port;
                            let addr = uni_loc.address;
                            eprintln!(
                                "<{}>: send data message to {}.{}.{}.{}:{}",
                                "Writer: Info".green(),
                                addr[12],
                                addr[13],
                                addr[14],
                                addr[15],
                                port
                            );
                            self.sender.send_to_unicast(
                                &message_buf,
                                Ipv4Addr::new(addr[12], addr[13], addr[14], addr[15]),
                                port as u16,
                            );
                        }
                    }
                    for mul_loc in &reader_proxy.multicast_locator_list {
                        if mul_loc.kind == Locator::KIND_UDPV4 {
                            let port = mul_loc.port;
                            let addr = mul_loc.address;
                            eprintln!(
                                "<{}>: send data message to {}.{}.{}.{}:{}",
                                "Writer: Info".green(),
                                addr[12],
                                addr[13],
                                addr[14],
                                addr[15],
                                port
                            );
                            self.sender.send_to_multicast(
                                &message_buf,
                                Ipv4Addr::new(addr[12], addr[13], addr[14], addr[15]),
                                port as u16,
                            );
                        }
                    }
                }
            }
        }
    }

    pub fn send_heart_beat(&mut self) {
        let time_stamp = Timestamp::now();
        let writer_cache = self
            .writer_cache
            .read()
            .expect("couldn't read writer_cache");
        self.hb_counter += 1;
        let self_guid_prefix = self.guid_prefix();
        let self_entity_id = self.entity_id();
        self.print_self_info();
        for reader_proxy in self.matched_readers.values_mut() {
            let mut message_builder = MessageBuilder::new();
            message_builder.info_ts(Endianness::LittleEndian, time_stamp);
            message_builder.heartbeat(
                self.endianness,
                self_entity_id,
                reader_proxy.remote_reader_guid.entity_id,
                writer_cache.get_seq_num_min(),
                writer_cache.get_seq_num_max(),
                self.hb_counter - 1,
                false,
            );
            let msg = message_builder.build(self_guid_prefix);
            let message_buf = msg
                .write_to_vec_with_ctx(self.endianness)
                .expect("couldn't serialize message");
            for uni_loc in &reader_proxy.unicast_locator_list {
                if uni_loc.kind == Locator::KIND_UDPV4 {
                    let port = uni_loc.port;
                    let addr = uni_loc.address;
                    eprintln!(
                        "<{}>: send heartbeat message to {}.{}.{}.{}:{}",
                        "Writer: Info".green(),
                        addr[12],
                        addr[13],
                        addr[14],
                        addr[15],
                        port
                    );
                    self.sender.send_to_unicast(
                        &message_buf,
                        Ipv4Addr::new(addr[12], addr[13], addr[14], addr[15]),
                        port as u16,
                    );
                }
            }
            for mul_loc in &reader_proxy.multicast_locator_list {
                if mul_loc.kind == Locator::KIND_UDPV4 {
                    let port = mul_loc.port;
                    let addr = mul_loc.address;
                    eprintln!(
                        "<{}>: send heartbeat message to {}.{}.{}.{}:{}",
                        "Writer: Info".green(),
                        addr[12],
                        addr[13],
                        addr[14],
                        addr[15],
                        port
                    );
                    self.sender.send_to_multicast(
                        &message_buf,
                        Ipv4Addr::new(addr[12], addr[13], addr[14], addr[15]),
                        port as u16,
                    );
                }
            }
        }
    }

    fn add_change_to_hc(&mut self, change: CacheChange) {
        // add change to WriterHistoryCache & set status to Unset on each ReaderProxy
        self.writer_cache
            .write()
            .expect("couldn't write writer_cache")
            .add_change(change);
        for reader_proxy in self.matched_readers.values_mut() {
            reader_proxy.update_cache_state(
                self.last_change_sequence_number,
                /* TODO: if DDS_FILTER(reader_proxy, change) { false } else { true }, */
                true,
                if self.push_mode {
                    ChangeForReaderStatusKind::Unsent
                } else {
                    ChangeForReaderStatusKind::Unacknowledged
                },
            )
        }
    }

    pub fn handle_acknack(&mut self, acknack: AckNack, reader_guid: GUID) {
        if let Some(reader_proxy) = self.matched_readers.get_mut(&reader_guid) {
            eprintln!(
                "<{}>: handle acknack from reader which has guid {:?}",
                "Writer: Info".green(),
                reader_guid
            );
            reader_proxy.acked_changes_set(acknack.reader_sn_state.base() - SequenceNumber(1));
            reader_proxy.requested_changes_set(acknack.reader_sn_state.set());
            match self.an_state {
                AckNackState::Waiting => {
                    // Transistion T9
                    if !reader_proxy.requested_changes().is_empty() {
                        if self.nack_response_delay == Duration::ZERO {
                            // Transistion T11
                            self.handle_nack_response_timeout(reader_guid);
                        } else {
                            self.set_writer_nack_sender
                                .send((self.entity_id(), reader_guid))
                                .expect("couldn't send channel 'set_writer_nack_sender'");
                            self.an_state = AckNackState::MutsRepair
                        }
                    }
                }
                AckNackState::MutsRepair => {
                    // Transistion T10
                }
                AckNackState::Repairing => unreachable!(),
            }
        } else {
            eprintln!(
                "<{}>: couldn't find reader_proxy which has guid {:?}",
                "Writer: Warn".yellow(),
                reader_guid
            );
        }
    }

    pub fn handle_nack_response_timeout(&mut self, reader_guid: GUID) {
        self.an_state = AckNackState::Repairing;
        let self_guid_prefix = self.guid_prefix();
        let self_entity_id = self.entity_id();
        if let Some(reader_proxy) = self.matched_readers.get_mut(&reader_guid) {
            while let Some(change) = reader_proxy.next_requested_change() {
                reader_proxy.update_cache_state(
                    change.seq_num,
                    change.is_relevant,
                    ChangeForReaderStatusKind::Underway,
                );
                if change.is_relevant {
                    if let Some(aa_change) = self
                        .writer_cache
                        .read()
                        .expect("couldn't read writer_cache")
                        .get_change(change.seq_num)
                    {
                        // build RTPS Message
                        let mut message_builder = MessageBuilder::new();
                        let time_stamp = Timestamp::now();
                        message_builder.info_ts(Endianness::LittleEndian, time_stamp);
                        message_builder.data(
                            Endianness::LittleEndian,
                            self.guid.entity_id,
                            reader_proxy.remote_reader_guid.entity_id,
                            aa_change,
                        );
                        let message = message_builder.build(self_guid_prefix);
                        let message_buf = message
                            .write_to_vec_with_ctx(self.endianness)
                            .expect("couldn't serialize message");

                        // TODO:
                        // unicastとmulticastの両方に送信する必要はないから、状況によって切り替えるようにする。
                        for uni_loc in &reader_proxy.unicast_locator_list {
                            if uni_loc.kind == Locator::KIND_UDPV4 {
                                let port = uni_loc.port;
                                let addr = uni_loc.address;
                                eprintln!(
                                    "<{}>: resend data message to {}.{}.{}.{}:{}",
                                    "Writer: Info".green(),
                                    addr[12],
                                    addr[13],
                                    addr[14],
                                    addr[15],
                                    port
                                );
                                self.sender.send_to_unicast(
                                    &message_buf,
                                    Ipv4Addr::new(addr[12], addr[13], addr[14], addr[15]),
                                    port as u16,
                                );
                            }
                        }
                        for mul_loc in &reader_proxy.multicast_locator_list {
                            if mul_loc.kind == Locator::KIND_UDPV4 {
                                let port = mul_loc.port;
                                let addr = mul_loc.address;
                                eprintln!(
                                    "<{}>: resend data message to {}.{}.{}.{}:{}",
                                    "Writer: Info".green(),
                                    addr[12],
                                    addr[13],
                                    addr[14],
                                    addr[15],
                                    port
                                );
                                self.sender.send_to_multicast(
                                    &message_buf,
                                    Ipv4Addr::new(addr[12], addr[13], addr[14], addr[15]),
                                    port as u16,
                                );
                            }
                        }
                    } else {
                        // rtps spec, 8.4.2.2.4 Writers must eventually respond to a negative acknowledgment (reliable only)
                        // send Heartbeat because, the sample is no longer avilable
                        self.hb_counter += 1;
                        let time_stamp = Timestamp::now();
                        let writer_cache = self
                            .writer_cache
                            .read()
                            .expect("couldn't read writer_cache");
                        let mut message_builder = MessageBuilder::new();
                        message_builder.info_ts(Endianness::LittleEndian, time_stamp);
                        message_builder.heartbeat(
                            self.endianness,
                            self_entity_id,
                            reader_proxy.remote_reader_guid.entity_id,
                            change.seq_num + SequenceNumber(1),
                            writer_cache.get_seq_num_max(),
                            self.hb_counter - 1,
                            false,
                        );
                        let msg = message_builder.build(self_guid_prefix);
                        let message_buf = msg
                            .write_to_vec_with_ctx(self.endianness)
                            .expect("couldn't serialize message");
                        for uni_loc in &reader_proxy.unicast_locator_list {
                            if uni_loc.kind == Locator::KIND_UDPV4 {
                                let port = uni_loc.port;
                                let addr = uni_loc.address;
                                eprintln!(
                                    "<{}>: send heartbeat message to {}.{}.{}.{}:{}",
                                    "Writer: Info".green(),
                                    addr[12],
                                    addr[13],
                                    addr[14],
                                    addr[15],
                                    port
                                );
                                self.sender.send_to_unicast(
                                    &message_buf,
                                    Ipv4Addr::new(addr[12], addr[13], addr[14], addr[15]),
                                    port as u16,
                                );
                            }
                        }
                        for mul_loc in &reader_proxy.multicast_locator_list {
                            if mul_loc.kind == Locator::KIND_UDPV4 {
                                let port = mul_loc.port;
                                let addr = mul_loc.address;
                                eprintln!(
                                    "<{}>: send heartbeat message to {}.{}.{}.{}:{}",
                                    "Writer: Info".green(),
                                    addr[12],
                                    addr[13],
                                    addr[14],
                                    addr[15],
                                    port
                                );
                                self.sender.send_to_multicast(
                                    &message_buf,
                                    Ipv4Addr::new(addr[12], addr[13], addr[14], addr[15]),
                                    port as u16,
                                );
                            }
                        }
                    }
                } else {
                    // build RTPS Message
                    let mut message_builder = MessageBuilder::new();
                    // let time_stamp = Timestamp::now();
                    // message_builder.info_ts(Endianness::LittleEndian, time_stamp);
                    let gap_start = change.seq_num;
                    message_builder.gap(
                        Endianness::LittleEndian,
                        self.guid.entity_id,
                        reader_proxy.remote_reader_guid.entity_id,
                        gap_start,
                        SequenceNumberSet::from_vec(gap_start + SequenceNumber(1), vec![]),
                    );
                    let message = message_builder.build(self_guid_prefix);
                    let message_buf = message
                        .write_to_vec_with_ctx(self.endianness)
                        .expect("couldn't serialize message");
                    // TODO:
                    // unicastとmulticastの両方に送信する必要はないから、状況によって切り替えるようにする。
                    for uni_loc in &reader_proxy.unicast_locator_list {
                        if uni_loc.kind == Locator::KIND_UDPV4 {
                            let port = uni_loc.port;
                            let addr = uni_loc.address;
                            eprintln!(
                                "<{}>: send gap message to {}.{}.{}.{}:{}",
                                "Writer: Info".green(),
                                addr[12],
                                addr[13],
                                addr[14],
                                addr[15],
                                port
                            );
                            self.sender.send_to_unicast(
                                &message_buf,
                                Ipv4Addr::new(addr[12], addr[13], addr[14], addr[15]),
                                port as u16,
                            );
                        }
                    }
                    for mul_loc in &reader_proxy.multicast_locator_list {
                        if mul_loc.kind == Locator::KIND_UDPV4 {
                            let port = mul_loc.port;
                            let addr = mul_loc.address;
                            eprintln!(
                                "<{}>: send gap data message to {}.{}.{}.{}:{}",
                                "Writer: Info".green(),
                                addr[12],
                                addr[13],
                                addr[14],
                                addr[15],
                                port
                            );
                            self.sender.send_to_multicast(
                                &message_buf,
                                Ipv4Addr::new(addr[12], addr[13], addr[14], addr[15]),
                                port as u16,
                            );
                        }
                    }
                };
            }
        }
        self.an_state = AckNackState::Waiting;
    }

    pub fn matched_reader_add(
        &mut self,
        remote_reader_guid: GUID,
        expects_inline_qos: bool,
        unicast_locator_list: Vec<Locator>,
        multicast_locator_list: Vec<Locator>,
        qos: DataReadedrQosPolicies,
    ) {
        eprintln!(
            "<{}>: add matched Reader which has {:?}",
            "Writer: Info".green(),
            remote_reader_guid
        );

        if let Err(e) = self.qos.is_compatible(&qos) {
            self.writer_state_notifier
                .send(DataWriterStatusChanged::OfferedIncompatibleQos)
                .expect("couldn't send writer_state_notifier");
            eprintln!(
                "<{}>: add matched Reader which has {:?} failed. {}",
                "Writer: Warn".yellow(),
                remote_reader_guid,
                e
            );
        }

        self.writer_state_notifier
            .send(DataWriterStatusChanged::PublicationMatched(
                remote_reader_guid,
            ))
            .expect("couldn't send writer_state_notifier");
        self.matched_readers.insert(
            remote_reader_guid,
            ReaderProxy::new(
                remote_reader_guid,
                expects_inline_qos,
                unicast_locator_list,
                multicast_locator_list,
                qos,
                self.writer_cache.clone(),
            ),
        );
    }
    pub fn is_reader_match(&self, topic_name: &str, data_type: &str) -> bool {
        self.topic.name() == topic_name && self.topic.type_desc() == data_type
    }
    pub fn matched_reader_loolup(&self, guid: GUID) -> Option<ReaderProxy> {
        self.matched_readers.get(&guid).cloned()
    }
    pub fn matched_reader_remove(&mut self, guid: GUID) {
        self.matched_readers.remove(&guid);
    }

    pub fn heartbeat_period(&self) -> CoreDuration {
        CoreDuration::new(
            self.heartbeat_period.seconds as u64,
            self.heartbeat_period.fraction,
        )
    }

    pub fn nack_response_delay(&self) -> CoreDuration {
        CoreDuration::new(
            self.nack_response_delay.seconds as u64,
            self.nack_response_delay.fraction,
        )
    }
}

impl RTPSEntity for Writer {
    fn guid(&self) -> GUID {
        self.guid
    }
}

pub enum DataWriterStatusChanged {
    LivelinessLost,
    OfferedDeadlineMissed,
    OfferedIncompatibleQos,
    PublicationMatched(GUID),
}

pub struct WriterIngredients {
    // Entity
    pub guid: GUID,
    // Endpoint
    pub topic_kind: TopicKind,
    pub reliability_level: ReliabilityQosKind,
    pub unicast_locator_list: Vec<Locator>,
    pub multicast_locator_list: Vec<Locator>,
    // Writer
    pub push_mode: bool,
    pub heartbeat_period: Duration,
    pub nack_response_delay: Duration,
    pub nack_suppression_duration: Duration,
    pub data_max_size_serialized: i32,
    // This implementation spesific
    pub topic: Topic,
    pub qos: DataWriterQosPolicies,
    pub writer_command_receiver: mio_channel::Receiver<WriterCmd>,
    pub writer_state_notifier: mio_channel::Sender<DataWriterStatusChanged>,
}
pub enum WriterCmd {
    WriteData(Option<SerializedPayload>),
    AssertLiveliness((ParticipantMessageKind, Vec<u8>)),
}<|MERGE_RESOLUTION|>--- conflicted
+++ resolved
@@ -1,15 +1,10 @@
-<<<<<<< HEAD
-use crate::dds::{qos::policy::ReliabilityQosKind, Topic};
+use crate::dds::{
+    qos::{policy::ReliabilityQosKind, DataReaderQosPolicies, DataWriterQosPolicies},
+    Topic,
+};
 use crate::discovery::structure::data::{
     DiscoveredWriterData, ParticipantMessageData, ParticipantMessageKind,
 };
-=======
-use crate::dds::{
-    qos::{policy::ReliabilityQosKind, DataReadedrQosPolicies, DataWriterQosPolicies},
-    Topic,
-};
-use crate::discovery::structure::data::DiscoveredWriterData;
->>>>>>> 6e6d25ff
 use crate::message::{
     message_builder::MessageBuilder,
     submessage::element::{
@@ -731,7 +726,7 @@
         expects_inline_qos: bool,
         unicast_locator_list: Vec<Locator>,
         multicast_locator_list: Vec<Locator>,
-        qos: DataReadedrQosPolicies,
+        qos: DataReaderQosPolicies,
     ) {
         eprintln!(
             "<{}>: add matched Reader which has {:?}",
