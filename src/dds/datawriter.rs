use crate::dds::{
    publisher::Publisher,
    qos::{policy::LivelinessQosKind, DataWriterQosPolicies},
    topic::Topic,
};
use crate::discovery::structure::data::ParticipantMessageKind;
use crate::message::submessage::element::{RepresentationIdentifier, SerializedPayload};
use crate::rtps::writer::*;
use core::marker::PhantomData;
use mio_extras::channel as mio_channel;
use mio_v06::{event::Evented, Poll, PollOpt, Ready, Token};
use serde::Serialize;
use std::io;

/// DDS DataWriter
#[allow(dead_code)]
pub struct DataWriter<D: Serialize> {
    data_phantom: PhantomData<D>,
    qos: DataWriterQosPolicies,
    topic: Topic,
    publisher: Publisher,
    // my_guid: GUID, // In RustDDS, DataWriter has guid to drop corresponding RTPSWriter
    // I implement guid for DataWriter when need.
    writer_command_sender: mio_channel::SyncSender<WriterCmd>,
    writer_state_receiver: mio_channel::Receiver<DataWriterStatusChanged>,
}

impl<D: Serialize> DataWriter<D> {
    pub(crate) fn new(
        writer_command_sender: mio_channel::SyncSender<WriterCmd>,
        qos: DataWriterQosPolicies,
        topic: Topic,
        publisher: Publisher,
        writer_state_receiver: mio_channel::Receiver<DataWriterStatusChanged>,
    ) -> Self {
        Self {
            data_phantom: PhantomData::<D>,
            qos,
            topic,
            publisher,
            writer_command_sender,
            writer_state_receiver,
        }
    }
    pub fn get_qos(&self) -> DataWriterQosPolicies {
        self.qos.clone()
    }
    pub fn set_qos(&mut self, qos: DataWriterQosPolicies) {
        self.qos = qos;
    }

    /// publish data for matching DataWriter
    pub fn write(&self, data: D) {
        let serialized_payload =
            SerializedPayload::new_from_cdr_data(data, RepresentationIdentifier::CDR_LE);
        let writer_cmd = WriterCmd::WriteData(Some(serialized_payload));
        self.writer_command_sender
            .send(writer_cmd)
            .expect("couldn't send message");
    }

    pub(crate) fn write_builtin_data(&self, data: D) {
        let serialized_payload =
            SerializedPayload::new_from_cdr_data(data, RepresentationIdentifier::PL_CDR_LE);
        let writer_cmd = WriterCmd::WriteData(Some(serialized_payload));
        self.writer_command_sender
            .send(writer_cmd)
            .expect("couldn't send message");
    }

<<<<<<< HEAD
    pub fn assert_liveliness(&self) {
        match self.qos.liveliness.kind {
            LivelinessQosKind::Automatic => (),
            LivelinessQosKind::ManualByParticipant | LivelinessQosKind::ManualByTopic => {
                let writer_cmd = WriterCmd::AssertLiveliness((
                    ParticipantMessageKind::MANUAL_LIVELINESS_UPDATE,
                    Vec::new(),
                ));
                self.writer_command_sender
                    .send(writer_cmd)
                    .expect("couldn't send message");
            }
        }
=======
    pub fn try_recv(&self) -> Result<DataWriterStatusChanged, std::sync::mpsc::TryRecvError> {
        self.writer_state_receiver.try_recv()
    }
}

impl<D: Serialize> Evented for DataWriter<D> {
    fn register(
        &self,
        poll: &Poll,
        token: Token,
        interests: Ready,
        opts: PollOpt,
    ) -> io::Result<()> {
        self.writer_state_receiver
            .register(poll, token, interests, opts)
    }
    fn reregister(
        &self,
        poll: &Poll,
        token: Token,
        interests: Ready,
        opts: PollOpt,
    ) -> io::Result<()> {
        self.writer_state_receiver
            .reregister(poll, token, interests, opts)
    }
    fn deregister(&self, poll: &Poll) -> io::Result<()> {
        self.writer_state_receiver.deregister(poll)
>>>>>>> 6e6d25ff
    }
}<|MERGE_RESOLUTION|>--- conflicted
+++ resolved
@@ -68,7 +68,6 @@
             .expect("couldn't send message");
     }
 
-<<<<<<< HEAD
     pub fn assert_liveliness(&self) {
         match self.qos.liveliness.kind {
             LivelinessQosKind::Automatic => (),
@@ -82,7 +81,7 @@
                     .expect("couldn't send message");
             }
         }
-=======
+    }
     pub fn try_recv(&self) -> Result<DataWriterStatusChanged, std::sync::mpsc::TryRecvError> {
         self.writer_state_receiver.try_recv()
     }
@@ -111,6 +110,5 @@
     }
     fn deregister(&self, poll: &Poll) -> io::Result<()> {
         self.writer_state_receiver.deregister(poll)
->>>>>>> 6e6d25ff
     }
 }