--- conflicted
+++ resolved
@@ -20,31 +20,6 @@
 #[allow(dead_code)]
 pub const PTB: usize = 0x40;
 pub const _STOP_POLL_TOKEN: Token = Token(PTB);
-<<<<<<< HEAD
-pub const ADD_WRITER_TOKEN: Token = Token(PTB + 1);
-pub const _REMOVE_WRITER_TOKEN: Token = Token(PTB + 2);
-pub const ADD_READER_TOKEN: Token = Token(PTB + 3);
-pub const _REMOVE_READER_TOKEN: Token = Token(PTB + 4);
-pub const DISCOVERY_UNI_TOKEN: Token = Token(PTB + 5);
-pub const DISCOVERY_MULTI_TOKEN: Token = Token(PTB + 6);
-pub const DISCOVERY_SEND_TOKEN: Token = Token(PTB + 7);
-pub const SPDP_SEND_TIMER: Token = Token(PTB + 8);
-pub const USERTRAFFIC_UNI_TOKEN: Token = Token(PTB + 9);
-pub const USERTRAFFIC_MULTI_TOKEN: Token = Token(PTB + 10);
-pub const DISCOVERY_DB_UPDATE: Token = Token(PTB + 11);
-pub const SPDP_PARTICIPANT_DETECTOR: Token = Token(PTB + 12);
-pub const _SEDP_PUBLICATIONS_DETECTOR: Token = Token(PTB + 13);
-pub const _SEDP_SUBSCRIPTIONS_DETECTOR: Token = Token(PTB + 14);
-pub const WRITER_HEARTBEAT_TIMER: Token = Token(PTB + 15);
-pub const SET_READER_HEARTBEAT_TIMER: Token = Token(PTB + 16);
-pub const READER_HEARTBEAT_TIMER: Token = Token(PTB + 17);
-pub const DISC_WRITER_ADD: Token = Token(PTB + 19);
-pub const DISC_READER_ADD: Token = Token(PTB + 20);
-pub const SET_WRITER_NACK_TIMER: Token = Token(PTB + 21);
-pub const WRITER_NACK_TIMER: Token = Token(PTB + 22);
-pub const PARTICIPANT_MESSAGE_READER: Token = Token(PTB + 23);
-pub const WRITER_LIVELINESS_TIMER: Token = Token(PTB + 24);
-=======
 pub const ADD_WRITER_TOKEN: Token = Token(PTB + 0x1);
 pub const _REMOVE_WRITER_TOKEN: Token = Token(PTB + 0x2);
 pub const ADD_READER_TOKEN: Token = Token(PTB + 0x3);
@@ -66,4 +41,5 @@
 pub const DISC_READER_ADD: Token = Token(PTB + 0x13);
 pub const SET_WRITER_NACK_TIMER: Token = Token(PTB + 0x14);
 pub const WRITER_NACK_TIMER: Token = Token(PTB + 0x15);
->>>>>>> 1d8d14e2
+pub const PARTICIPANT_MESSAGE_READER: Token = Token(PTB + 0x16);
+pub const WRITER_LIVELINESS_TIMER: Token = Token(PTB + 0x17);