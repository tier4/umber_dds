--- conflicted
+++ resolved
@@ -22,41 +22,35 @@
         timestamp: Timestamp,
         data: SPDPdiscoveredParticipantData,
     ) {
-<<<<<<< HEAD
         let mut node = MCSNode::new();
         let mut inner = self.inner.lock(&mut node);
-        inner.write(guid_prefix, timestamp, data)
-    }
-
-    pub fn read(&self, guid_prefix: GuidPrefix) -> Option<SPDPdiscoveredParticipantData> {
-        let mut node = MCSNode::new();
-        let inner = self.inner.lock(&mut node);
-        inner.read(guid_prefix)
-=======
-        let mut inner = self.inner.lock().expect("couldn't lock DiscoveryDBInner");
         inner.write_participant(guid_prefix, timestamp, data)
     }
 
     /*
     pub fn write_local_reader(&mut self, guid: GUID, timestamp: Timestamp) {
-        let mut inner = self.inner.lock().expect("couldn't lock DiscoveryDBInner");
+        let mut node = MCSNode::new();
+        let mut inner = self.inner.lock(&mut node);
         inner.write_local_reader(guid, timestamp)
     }
     */
     /// Write the time when data was last sent by a local writer with a GUID to the discovery_db.
     pub fn write_local_writer(&mut self, guid: GUID, timestamp: Timestamp) {
-        let mut inner = self.inner.lock().expect("couldn't lock DiscoveryDBInner");
+        let mut node = MCSNode::new();
+        let mut inner = self.inner.lock(&mut node);
         inner.write_local_writer(guid, timestamp)
     }
     /*
     pub fn write_remote_reader(&mut self, guid: GUID, timestamp: Timestamp) {
-        let mut inner = self.inner.lock().expect("couldn't lock DiscoveryDBInner");
+        let mut node = MCSNode::new();
+        let mut inner = self.inner.lock(&mut node);
         inner.write_remote_reader(guid, timestamp)
     }
     */
     /// Write the time when data was last received from a remote writer with a GUID to the discovery_db.
     pub fn write_remote_writer(&mut self, guid: GUID, timestamp: Timestamp) {
-        let mut inner = self.inner.lock().expect("couldn't lock DiscoveryDBInner");
+        let mut node = MCSNode::new();
+        let mut inner = self.inner.lock(&mut node);
         inner.write_remote_writer(guid, timestamp)
     }
 
@@ -64,35 +58,40 @@
         &self,
         guid_prefix: GuidPrefix,
     ) -> Option<SPDPdiscoveredParticipantData> {
-        let inner = self.inner.lock().expect("couldn't lock DiscoveryDBInner");
+        let mut node = MCSNode::new();
+        let inner = self.inner.lock(&mut node);
         inner.read_participant_data(guid_prefix)
     }
 
     pub fn _read_participant_ts(&self, guid_prefix: GuidPrefix) -> Option<Timestamp> {
-        let inner = self.inner.lock().expect("couldn't lock DiscoveryDBInner");
+        let mut node = MCSNode::new();
+        let inner = self.inner.lock(&mut node);
         inner._read_participant_ts(guid_prefix)
     }
 
     /*
     pub fn read_local_reader(&self, guid: GUID) -> Option<Timestamp> {
-        let inner = self.inner.lock().expect("couldn't lock DiscoveryDBInner");
+        let mut node = MCSNode::new();
+        let inner = self.inner.lock(&mut node);
         inner.read_local_reader(guid)
     }
     */
     pub fn _read_local_writer(&self, guid: GUID) -> Option<Timestamp> {
-        let inner = self.inner.lock().expect("couldn't lock DiscoveryDBInner");
+        let mut node = MCSNode::new();
+        let inner = self.inner.lock(&mut node);
         inner._read_local_writer(guid)
     }
     /*
     pub fn read_remote_reader(&self, guid: GUID) -> Option<Timestamp> {
-        let inner = self.inner.lock().expect("couldn't lock DiscoveryDBInner");
+        let mut node = MCSNode::new();
+        let inner = self.inner.lock(&mut node);
         inner.read_remote_reader(guid)
     }
     */
     pub fn read_remote_writer(&self, guid: GUID) -> Option<Timestamp> {
-        let inner = self.inner.lock().expect("couldn't lock DiscoveryDBInner");
+        let mut node = MCSNode::new();
+        let inner = self.inner.lock(&mut node);
         inner.read_remote_writer(guid)
->>>>>>> fc282b23
     }
 }
 
@@ -162,34 +161,18 @@
 
     /*
     fn read_local_reader(&self, guid: GUID) -> Option<Timestamp> {
-        if let Some(ts) = self.local_reader_data.get(&guid) {
-            Some(*ts)
-        } else {
-            None
-        }
+        self.local_reader_data.get(&guid).copied()
     }
     */
     fn _read_local_writer(&self, guid: GUID) -> Option<Timestamp> {
-        if let Some(ts) = self.local_writer_data.get(&guid) {
-            Some(*ts)
-        } else {
-            None
-        }
+        self.local_writer_data.get(&guid).copied()
     }
     /*
     fn read_remote_reader(&self, guid: GUID) -> Option<Timestamp> {
-        if let Some(ts) = self.remote_reader_data.get(&guid) {
-            Some(*ts)
-        } else {
-            None
-        }
+        self.remote_reader_data.get(&guid).copied()
     }
     */
     fn read_remote_writer(&self, guid: GUID) -> Option<Timestamp> {
-        if let Some(ts) = self.remote_writer_data.get(&guid) {
-            Some(*ts)
-        } else {
-            None
-        }
+        self.remote_writer_data.get(&guid).copied()
     }
 }