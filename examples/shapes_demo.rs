--- conflicted
+++ resolved
@@ -135,13 +135,9 @@
                     })
                     .build();
                 let datareader =
-<<<<<<< HEAD
                     subscriber.create_datareader::<Shape>(DataReaderQos::Policies(dr_qos), topic);
-=======
-                    subscriber.create_datareader::<Shape>(DataReadedrQos::Policies(dr_qos), topic);
                 poll.register(&datareader, DATAREADER, Ready::readable(), PollOpt::edge())
                     .unwrap();
->>>>>>> 6e6d25ff
                 loop {
                     let mut events = Events::with_capacity(64);
                     poll.poll(&mut events, None).unwrap();
